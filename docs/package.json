--- conflicted
+++ resolved
@@ -20,13 +20,8 @@
     "@sindresorhus/slugify": "^2.1.1",
     "@tailwindcss/typography": "^0.5.18",
     "@types/mdx": "^2.0.8",
-<<<<<<< HEAD
     "@types/react": "^18.3.24",
     "@types/node": "^20.19.14",
-=======
-    "@types/node": "^20.19.17",
-    "@types/react": "^18.2.47",
->>>>>>> 637c854f
     "@types/react-dom": "^18.3.7",
     "@types/react-highlight-words": "^0.16.4",
     "@vercel/analytics": "^1.5.0",
