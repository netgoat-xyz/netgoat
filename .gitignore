--- conflicted
+++ resolved
@@ -4,14 +4,6 @@
 # Experimental
 experimental
 feature-wips
-
-# Big Files
-utils/ipinfo_lite.json
-<<<<<<< HEAD
-# utils/threatLists.js
-=======
-utils/threatLists.js
->>>>>>> 1e26c937
 
 # AI Features
 SomeCoolFeatureIMightImplement
@@ -21,6 +13,8 @@
 
 # dependencies (bun install)
 node_modules
+
+utils/ipinfo_lite.json
 
 reactbased/node_modules
 
